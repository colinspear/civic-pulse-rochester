<<<<<<< HEAD
Civic Pulse – Rochester

## Setup

This project targets **Python 3.11**, matching the version used in CI. Install the
dependencies with:
=======
# Civic Pulse – Rochester

These steps outline how to run the Streamlit app and the ingestion scripts locally.

## Setup

Create and activate a Python 3.11 virtual environment:

```bash
python3.11 -m venv .venv
source .venv/bin/activate
```

Install the required packages:
>>>>>>> b4f34c83

```bash
pip install -r requirements.txt
```

<<<<<<< HEAD
Using newer Python versions may fail to install `pyarrow` because wheels are
not always available.
=======
## Streamlit app

Launch the dashboard with:

```bash
streamlit run webapp/pulse_app.py
```

The app expects AWS credentials, `AWS_REGION` and a `MAPBOX_TOKEN` in your environment for data access and map rendering.

## Ingestion scripts

Scripts under `data_ingest/` fetch data and write it to S3. They may be invoked manually by supplying the necessary environment variables. Example:

```bash
AWS_REGION=us-east-1 \
BUCKET=my-bucket \
SOCRATA_APP_TOKEN=<token> \
TARGET_DATE=2024-06-01 \
python data_ingest/fetch_buf_311.py
```

Check each script's docstring for the complete list of variables.
>>>>>>> b4f34c83
<|MERGE_RESOLUTION|>--- conflicted
+++ resolved
@@ -1,18 +1,9 @@
-<<<<<<< HEAD
 Civic Pulse – Rochester
 
 ## Setup
 
-This project targets **Python 3.11**, matching the version used in CI. Install the
-dependencies with:
-=======
-# Civic Pulse – Rochester
-
-These steps outline how to run the Streamlit app and the ingestion scripts locally.
-
-## Setup
-
-Create and activate a Python 3.11 virtual environment:
+This project targets **Python 3.11**, matching the version used in CI. Using newer Python versions may fail to install `pyarrow` because wheels are
+not always available. Install the dependencies with:
 
 ```bash
 python3.11 -m venv .venv
@@ -20,16 +11,11 @@
 ```
 
 Install the required packages:
->>>>>>> b4f34c83
 
 ```bash
 pip install -r requirements.txt
 ```
 
-<<<<<<< HEAD
-Using newer Python versions may fail to install `pyarrow` because wheels are
-not always available.
-=======
 ## Streamlit app
 
 Launch the dashboard with:
@@ -52,5 +38,4 @@
 python data_ingest/fetch_buf_311.py
 ```
 
-Check each script's docstring for the complete list of variables.
->>>>>>> b4f34c83
+Check each script's docstring for the complete list of variables.